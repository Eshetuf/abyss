--- conflicted
+++ resolved
@@ -28,10 +28,7 @@
 	Align \
 	ABYSS $(Parallel) \
 	AdjList \
-<<<<<<< HEAD
-=======
 	Bloom \
->>>>>>> 528a1033
 	Konnector \
 	Consensus \
 	DAssembler \
