#include "Bloom/Bloom.h"
#include "Bloom/BloomFilter.h"
#include "Bloom/CascadingBloomFilter.h"
#include "Bloom/BloomFilterWindow.h"
#include "Bloom/CascadingBloomFilterWindow.h"

#include <gtest/gtest.h>
#include <string>

using namespace std;

TEST(BloomFilter, base)
{
	BloomFilter x(100);
	EXPECT_EQ(x.size(), 100U);

	Kmer::setLength(16);
	Kmer a("AGATGTGCTGCCGCCT");
	Kmer b("TGGACAGCGTTACCTC");
	Kmer c("TAATAACAGTCCCTAT");
	Kmer d("GATCGTGGCGGGCGAT");

	x.insert(a);
	EXPECT_EQ(x.popcount(), 1U);
	EXPECT_TRUE(x[a]);
	x.insert(b);
	EXPECT_EQ(x.popcount(), 2U);
	EXPECT_TRUE(x[b]);
	EXPECT_TRUE(x[Bloom::hash(b) % x.size()]);
	x.insert(Bloom::hash(c) % x.size());
	EXPECT_EQ(x.popcount(), 3U);
	EXPECT_TRUE(x[c]);
	EXPECT_TRUE(x[Bloom::hash(c) % x.size()]);

	EXPECT_FALSE(x[d]);
}

TEST(BloomFilter, serialization)
{
	BloomFilter origBloom(20);
	EXPECT_EQ(origBloom.size(), 20U);

	Kmer::setLength(16);
	Kmer a("AGATGTGCTGCCGCCT");
	Kmer b("TGGACAGCGTTACCTC");
	Kmer c("TAATAACAGTCCCTAT");

	origBloom.insert(a);
	origBloom.insert(b);
	origBloom.insert(c);

	EXPECT_TRUE(origBloom[a]);
	EXPECT_TRUE(origBloom[b]);
	EXPECT_TRUE(origBloom[c]);

	size_t origSize = origBloom.size();
	size_t origPopcount = origBloom.popcount();

	stringstream ss;
	ss << origBloom;
	ASSERT_TRUE(ss.good());

	BloomFilter copyBloom;
	ss >> copyBloom;
	ASSERT_TRUE(ss.good());

	EXPECT_EQ(origSize, copyBloom.size());
	EXPECT_EQ(origPopcount, copyBloom.popcount());

	EXPECT_TRUE(copyBloom[a]);
	EXPECT_TRUE(copyBloom[b]);
	EXPECT_TRUE(copyBloom[c]);
}

TEST(BloomFilter, union_)
{
	size_t bits = 100;
	BloomFilter bloom1(bits);
	BloomFilter bloom2(bits);

	Kmer a("AGATGTGCTGCCGCCT");
	Kmer b("TGGACAGCGTTACCTC");

	bloom1.insert(a);
	bloom2.insert(b);

	EXPECT_TRUE(bloom1[a]);
	EXPECT_FALSE(bloom1[b]);
	EXPECT_FALSE(bloom2[a]);
	EXPECT_TRUE(bloom2[b]);

	BloomFilter unionBloom;

	stringstream ss;
	ss << bloom1;
	ASSERT_TRUE(ss.good());
	ss << bloom2;
	ASSERT_TRUE(ss.good());

	ss >> unionBloom;
	ASSERT_TRUE(ss.good());
	unionBloom.read(ss, BloomFilter::LOAD_UNION);
	ASSERT_TRUE(ss.good());

	EXPECT_EQ(unionBloom.size(), bits);
	EXPECT_TRUE(unionBloom[a]);
	EXPECT_TRUE(unionBloom[b]);
}

<<<<<<< HEAD
TEST(BloomFilter, intersect)
{
	size_t bits = 100;
	BloomFilter bloom1(bits);
	BloomFilter bloom2(bits);

	Kmer a("AGATGTGCTGCCGCCT");
	Kmer b("TGGACAGCGTTACCTC");
	Kmer c("AGCTAGCTAGCTAGCT");

	bloom1.insert(a);
	bloom2.insert(b);

	bloom1.insert(c);
	bloom2.insert(c);

	EXPECT_TRUE(bloom1[a]);
	EXPECT_TRUE(bloom1[c]);
	EXPECT_FALSE(bloom1[b]);
	EXPECT_FALSE(bloom2[a]);
	EXPECT_TRUE(bloom2[b]);
	EXPECT_TRUE(bloom2[c]);

	BloomFilter intersectBloom;

	stringstream ss;
	ss << bloom1;
	ASSERT_TRUE(ss.good());
	ss << bloom2;
	ASSERT_TRUE(ss.good());

	ss >> intersectBloom;
	ASSERT_TRUE(ss.good());
	intersectBloom.read(ss, BloomFilter::LOAD_INTERSECT);
	ASSERT_TRUE(ss.good());

	EXPECT_EQ(intersectBloom.size(), bits);
	EXPECT_FALSE(intersectBloom[a]);
	EXPECT_FALSE(intersectBloom[b]);
	EXPECT_TRUE(intersectBloom[c]);
}

TEST(CountingBloomFilter, base)
=======
TEST(CascadingBloomFilter, base)
>>>>>>> 6eeb9699
{
	CascadingBloomFilter x(100);
	EXPECT_EQ(x.size(), 100U);

	Kmer::setLength(16);
	Kmer a("AGATGTGCTGCCGCCT");
	Kmer b("TGGACAGCGTTACCTC");
	Kmer c("TAATAACAGTCCCTAT");
	Kmer d("GATCGTGGCGGGCGAT");

	x.insert(a);
	EXPECT_EQ(x.popcount(), 0U);
	EXPECT_FALSE(x[a]);
	x.insert(a);
	EXPECT_EQ(x.popcount(), 1U);
	EXPECT_TRUE(x[a]);
	x.insert(b);
	EXPECT_EQ(x.popcount(), 1U);
	EXPECT_FALSE(x[b]);
	x.insert(c);
	EXPECT_EQ(x.popcount(), 1U);
	EXPECT_FALSE(x[c]);
	x.insert(b);
	EXPECT_EQ(x.popcount(), 2U);
	EXPECT_TRUE(x[b]);
	EXPECT_TRUE(x[Bloom::hash(b) % x.size()]);
	x.insert(Bloom::hash(c) % x.size());
	EXPECT_EQ(x.popcount(), 3U);
	EXPECT_TRUE(x[c]);

	EXPECT_FALSE(x[d]);
}

TEST(BloomFilter, shrink)
{
	BloomFilter big(10);
	BloomFilter small;

	big.insert(1);
	big.insert(8);

	EXPECT_EQ(2U, big.popcount());
	EXPECT_TRUE(big[1]);
	EXPECT_TRUE(big[8]);

	stringstream ss;
	ss << big;
	ASSERT_TRUE(ss.good());
	small.read(ss, BloomFilter::LOAD_OVERWRITE, 2);
	ASSERT_TRUE(ss.good());

	EXPECT_EQ(5U, small.size());
	EXPECT_EQ(2U, small.popcount());
	EXPECT_TRUE(small[1]);
	EXPECT_TRUE(small[3]);
}

TEST(BloomFilter, window)
{
	size_t bits = 100;
	size_t pos1 = 25;
	size_t pos2 = 80;

	BloomFilter bloom(bits);

	// set a bit in both halves of bloom filter
	// bit array
	bloom.insert(pos1);
	bloom.insert(pos2);

	EXPECT_TRUE(bloom[pos1]);
	EXPECT_TRUE(bloom[pos2]);
	EXPECT_EQ(2U, bloom.popcount());

	BloomFilterWindow window1(bits, 0, bits/2 - 1);
	window1.insert(pos1);
	EXPECT_TRUE(window1[pos1]);

	BloomFilterWindow window2(bits, bits/2, bits - 1);
	window2.insert(pos2);
	EXPECT_TRUE(window2[pos2]);

	stringstream ss;
	ss << window1;
	ASSERT_TRUE(ss.good());
	ss << window2;
	ASSERT_TRUE(ss.good());

	BloomFilter unionBloom;
	ss >> unionBloom;
	ASSERT_TRUE(ss.good());
	unionBloom.read(ss, BloomFilter::LOAD_UNION);
	ASSERT_TRUE(ss.good());

	EXPECT_EQ(2U, unionBloom.popcount());
	EXPECT_TRUE(unionBloom[pos1]);
	EXPECT_TRUE(unionBloom[pos2]);
}

TEST(CascadingBloomFilter, window)
{
	size_t bits = 100;
	size_t pos1 = 25;
	size_t pos2 = 80;
	size_t pos3 = 50;

	CascadingBloomFilter CascadingBloom(bits);

	// set a bit in both halves of the second level
	// bloom filter
	CascadingBloom.insert(pos1);
	CascadingBloom.insert(pos1);
	CascadingBloom.insert(pos2);
	CascadingBloom.insert(pos2);
	CascadingBloom.insert(pos3);

	EXPECT_TRUE(CascadingBloom[pos1]);
	EXPECT_TRUE(CascadingBloom[pos2]);
	EXPECT_EQ(2U, CascadingBloom.getBloomFilter(1).popcount());

	CascadingBloomFilterWindow window1(bits, 0, bits/2 - 1);
	window1.insert(pos1);
	window1.insert(pos1);

	CascadingBloomFilterWindow window2(bits, bits/2, bits - 1);
	window2.insert(pos2);
	window2.insert(pos2);

	window2.insert(pos3);
	window1.insert(pos3);

	stringstream ss;
	ss << window1;
	ASSERT_TRUE(ss.good());
	ss << window2;
	ASSERT_TRUE(ss.good());

	BloomFilter unionBloom;
	ss >> unionBloom;
	ASSERT_TRUE(ss.good());
	unionBloom.read(ss, BloomFilter::LOAD_UNION);
	ASSERT_TRUE(ss.good());

	EXPECT_EQ(2U, unionBloom.popcount());
	EXPECT_TRUE(unionBloom[pos1]);
	EXPECT_TRUE(unionBloom[pos2]);
	EXPECT_FALSE(unionBloom[pos3]);
}<|MERGE_RESOLUTION|>--- conflicted
+++ resolved
@@ -107,7 +107,6 @@
 	EXPECT_TRUE(unionBloom[b]);
 }
 
-<<<<<<< HEAD
 TEST(BloomFilter, intersect)
 {
 	size_t bits = 100;
@@ -150,10 +149,7 @@
 	EXPECT_TRUE(intersectBloom[c]);
 }
 
-TEST(CountingBloomFilter, base)
-=======
 TEST(CascadingBloomFilter, base)
->>>>>>> 6eeb9699
 {
 	CascadingBloomFilter x(100);
 	EXPECT_EQ(x.size(), 100U);
